--- conflicted
+++ resolved
@@ -16,321 +16,7 @@
 
 ## Contributing
 
-<<<<<<< HEAD
-Please note that `KindeSDK` is typically used with Cocoapods dynamic linking (`use_frameworks!`), as it takes a dependency on `AppAuth`.
-If integrating with other pods that require static linking, follow the instructions provided by Cocoapods.
-
-### Swift Package Manager
-
-With [Swift Package Manager](https://swift.org/package-manager), 
-add the following `dependency` to your `Package.swift`:
-
-```swift
-dependencies: [
-    .package(url: "https://github.com/kinde-oss/kinde-sdk-ios.git", from: "1.2")
-]
-```
-
-## Configuration
-
-The Kinde `Auth` service is configured with an instance of the `Config` class. The example project uses the bundled `kinde-auth.json` for configuration.
-Alternatively, configuration can be supplied in JSON format with the bundled `KindeAuth.plist`.
-Enter the values from the [App Keys](https://kinde.com/docs/the-basics/getting-app-keys) page for your Kinde business: E.g.,
-
-```
-{
-  "issuer": "https://{your-business}.kinde.com",
-  "clientId": "{your-client-id}",
-  "redirectUri": "{your-url-scheme}://kinde_callback",
-  "postLogoutRedirectUri": "{your-url-scheme}://kinde_logoutcallback",
-  "scope": "openid profile email offline",
-}
-```
-
-Note: `your_url_scheme` can be any valid custom URL scheme, such as your app's bundle ID or an abbreviation.
-It must match the scheme component of the _Allowed callback URLs_ and _Allowed logout redirect URLs_
-you configure in your [App Keys](https://kinde.com/docs/the-basics/getting-app-keys) page for your Kinde business: E.g.,
-
-```
-{
-  "issuer": "https://app.example.com",
-  "clientId": "abc@live",
-  "redirectUri": "com.example.App://kinde_callback",
-  "postLogoutRedirectUri": "com.example.App://kinde_logoutcallback",
-  "scope": "openid profile email offline"
-}
-```
-
-## Integrate with your app
-Before `Auth` or any Kinde Management APIs can be used, a call to `KindeSDKAPI.configure()` must be made, typically in `AppDelegate`
-as part of `application(launchOptions)` for a UIKit app, or the `@main` initialization logic for a SwiftUI app.
-
-## Login / Register
-The Kinde client provides methods for a simple login / register flow. Add buttons to your Storyboard/xib file and handle clicks as follows:
-
-````
-    ...
-    @IBAction func signIn(_ sender: Any) {
-      KindeSDKAPI.auth.login {}
-    }
-    
-    @IBAction func signUp(_ sender: Any) {
-      KindeSDKAPI.auth.register {}
-    }
-    ...
-````
-
-## Logout
-This is implemented in much the same way as logging in or registering. The Kinde SDK client comes with a logout method.
-````
-    ....
-    @IBAction func signOut(_ sender: Any) {
-      KindeSDKAPI.auth.logout {}
-    }
-    ....
-````
-
-
-## Get user information
-To access the user information, call the method `getUser`
-
-````
-    ...
-    do {
-        let userProfile = try await OAuthAPI.getUser()
-        let userName = "\(userProfile.givenName ?? "") \(userProfile.familyName ?? "")"
-        self.logger?.info(message: "Got profile for user \(userName)")
-    } catch {}
-    ...
-````
-
-## User Permissions
-Once a user has been verified, your application will be returned the JWT token with an array of permissions for that user. You will need to configure your application to read permissions and unlock the respective functions.
-
-[Set roles and permissions](https://kinde.com/docs/user-management/apply-roles-and-permissions-to-users/) at the Business level in Kinde. Here’s an example of permissions.
-````
-    let permissions = [
-        “create:todos”,
-        “update:todos”,
-        “read:todos”,
-        “delete:todos”,
-        “create:tasks”,
-        “update:tasks”,
-        “read:tasks”,
-        “delete:tasks”,
-    ]
-````
-
-## Feature flags
-When a user signs in the Access token your product/application receives contains a custom claim called `feature_flags` which is an object detailing the feature flags for that user.
-You can set feature flags in your Kinde account. Here’s an example.
-````
-    feature_flags: {
-        theme: {
-              "t": "s",
-              "v": "pink"
-        },
-        is_dark_mode: {
-              "t": "b",
-              "v": true
-        },
-        competitions_limit: {
-              "t": "i",
-              "v": 5
-        }
-    }
-````
-In order to minimize the payload in the token we have used single letter keys / values where possible. The single letters represent the following:
-`t` = type,
-`v` = value, 
-`s` = String,
-`b` = Boolean,
-`i` = Integer,
-
-````
-/**
-  * Get a flag from the feature_flags claim of the access_token.
-  * @param {String} code - The name of the flag.
-  * @param {Any?} [defaultValue] - A fallback value if the flag isn't found.
-  * @param {Flag.ValueType?} [flagType] - The data type of the flag (integer / boolean / string).
-  * @return {Flag} Flag details.
-*/
- KindeSDKAPI.auth.getFlag(code: String, defaultValue: Any? = nil, flagType: Flag.ValueType? = nil) throws -> Flag 
- 
-/* Example usage */
-try KindeSDKAPI.auth.getFlag(code: "theme")
-{
-   "code": "theme",
-   "type": "String",
-   "value": "pink",
-   "isDefault": false // whether the fallback value had to be used
-}
-
-try KindeSDKAPI.auth.getFlag(code: "create_competition", defaultValue: false)
-{
-     "code": "create_competition",
-     "value": false,
-     "isDefault": true // because fallback value had to be used
-}
-````
-We also require wrapper functions by type which should leverage `getFlag` above.
-
-We provide helper functions to more easily access feature flags:
-- Booleans:
-    ````
-  /**
-  * Get a boolean flag from the feature_flags claim of the access_token.
-  * @param {String} code - The name of the flag.
-  * @param {Boolean} [defaultValue] - A fallback value if the flag isn't found.
-  * @return {Boolean}
-    **/
-    KindeSDKAPI.auth.getBooleanFlag(code: String, defaultValue: Bool? = nil) throws -> Bool
-    
-    /* Example usage */
-    try KindeSDKAPI.auth.getBooleanFlag(code: "is_dark_mode")
-    // true
-    try KindeSDKAPI.auth.getBooleanFlag(code: "is_dark_mode", defaultValue: false)
-    // true
-    try KindeSDKAPI.auth.getBooleanFlag(code: "new_feature", defaultValue: false)
-    // false (flag does not exist so falls back to default)
-  ````
-- Strings and integers work in the same way as booleans above:
-    ````
-  /**
-  * Get a string flag from the feature_flags claim of the access_token.
-  * @param {String} code - The name of the flag.
-  * @param {String} [defaultValue] - A fallback value if the flag isn't found.
-  * @return {String}
-  */
-  KindeSDKAPI.auth.getStringFlag(code: String, defaultValue: String? = nil) throws -> String
-  /**
-  * Get an integer flag from the feature_flags claim of the access_token.
-  * @param {String} code - The name of the flag.
-  * @param {Int} [defaultValue] - A fallback value if the flag isn't found.
-  * @return {Int}
-  */
-  KindeSDKAPI.auth.getIntegerFlag(code: String, defaultValue: Int? = nil) throws -> Int
-  ````
-
-## Audience
-
-An `audience` is the intended recipient of an access token.
-
-When the request is received, Kinde will check that an API with a matching audience has been registered and is enabled for the application with the requested clientId. If there is a match it will return the `aud` claim as part of the access token.
-
-When you use this access token in your product and send it to your product’s API, you can check for the audience in the token as part of your verification checks. You can find an audience on the details page of the API:
-
-> Your profile on [Kinde.com](http://kinde.com/) -> Settings -> APIs -> View details of your API
-> 
-
-Please, make sure that you have enabled app and [registered an API](https://kinde.com/docs/build/register-an-api/) when using `audience`, you can do this here:
-
-> Your profile on [Kinde.com](http://kinde.com/) -> Settings -> APIs -> View details of your API -> Applications (Side Panel) -> Your app (Front-end app by default) Switch enabled
-> 
-
-The `audience` argument must be an URL and can be passed to the `kinde-auth.json` or `KindeAuth.plist` configuration files.
-
-Configuration example:
-
-```swift
-...
-{
-    “issuer”: “https://app.kinde.com”,
-     “clientId”: “client_id”,
-     “redirectUri”:“com.kinde.app://kinde_callback”,
-     “postLogoutRedirectUri”: “com.kinde.app://kinde_logoutcallback”,
-     “scope”: “openid profile email offline”,
-     “audience”: “https://app.kinde.com/api”
-}
-...
-```
-
-## Getting claims
-We have provided a new helper to grab any claim from your id or access tokens. The helper defaults to access tokens:
-````
-    ...
-   KindeSDKAPI.auth.getClaim(forKey: "aud")
-    // {name: "aud", "value": ["api.yourapp.com"]}
-   KindeSDKAPI.auth.getClaim(forKey: "given_name", token: TokenType.idToken)
-    // {name: "given_name", "value": "David"}
-    ...
-````
-
-## Organizations Control
-### Create an organization
-To have a new organization created within your application, you will need to add buttons to your Storyboard/xib file and handle clicks as follows:
-
-````
-    ...
-    @IBAction func createOrg(_ sender: Any) {
-        KindeSDKAPI.auth.createOrg { }
-    }
-    ...
-````
-### Sign up and sign in to organizations
-Kinde has a unique code for every organization. You’ll have to pass this code through when you register a new user. Example function below:
-
-````
-    ...
-    @IBAction func signUp(_ sender: Any) {
-      KindeSDKAPI.auth.register(orgCode: "your_org_code") {}
-    }
-    ...
-````
-If you want a user to sign into a particular organization, pass this code along with the sign in method:
-
-````
-    ...   
-    @IBAction func signIn(_ sender: Any) {
-        KindeSDKAPI.auth.login(orgCode: "your_org_code") {}
-    }
-    ...
-````
-Following authentication, Kinde provides a json web token (jwt) to your application. 
-Along with the standard information we also include the `org_code` and the `permissions` for that organization (this is important as a user can belong to multiple organizations and have different permissions for each).
-
-Example of a returned token:
-````
-    {
-        "aud": [],
-        "exp": 1658475930,
-        "iat": 1658472329,
-        "iss": "https://your_subdomain.kinde.com",
-        "jti": "123457890",
-        "org_code": "org_1234",
-        "permissions": ["read:todos", "create:todos"],
-        "scp": ["openid", "profile", "email", "offline"],
-        "sub": "kp:123457890"
-    }
-````
-The id_token will also contain an array of organizations that a user belongs to - this is useful if you wanted to build out an organization switcher for example.
-````
-    {
-        ...
-        "org_codes": ["org_1234", "org_4567"]
-        ...
-    }
-````
-There are two helper functions you can use to extract information:
-````
-    ...
-    KindeSDKAPI.auth.getOrganization()
-    // KindeSDK.Organization(code: "org_1234")
-    KindeSDKAPI.auth.getUserOrganizations()
-    // KindeSDK.UserOrganizations(orgCodes: [KindeSDK.Organization(code: "org_1234), KindeSDK.Organization(code: "org_abcd)])
-    ...
-````
-
-## Development
-
-Observe [Swift conventions](https://www.swift.org/documentation/api-design-guidelines/) where possible.
-
-## Author
-
-Kinde, kinde.com
-=======
 Please refer to Kinde’s [contributing guidelines](https://github.com/kinde-oss/.github/blob/489e2ca9c3307c2b2e098a885e22f2239116394a/CONTRIBUTING.md).
->>>>>>> 123f592d
 
 ## License
 
